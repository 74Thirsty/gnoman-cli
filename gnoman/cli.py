<<<<<<< HEAD
"""Compatibility shim delegating to the interactive dashboard."""

from __future__ import annotations

from typing import Any, Optional, Sequence

from .app import main as app_main


def main(argv: Optional[Sequence[str]] = None) -> Any:
    """Entry point retained for backwards compatibility."""

    return app_main(argv)
=======
"""Command line interface for the GNOMAN mission-control console."""

from __future__ import annotations

import getpass
from typing import Iterable, Optional, Sequence

import click

from . import __version__
from .core.audit_manager import AuditManager
from .core.contract_manager import ContractManager
from .core.log_manager import log_event
from .core.safe_manager import SafeManager
from .core.secrets_manager import SecretRecord, SecretsManager
from .core.sync_manager import SyncManager
from .core.wallet_manager import WalletManager
from .ui.dashboard import launch_dashboard


def _comma_separated(value: Optional[str]) -> Optional[Iterable[str]]:
    if not value:
        return None
    return [item.strip() for item in value.split(",") if item.strip()]


def _handle_operation(action: str, func) -> None:
    try:
        func()
    except NotImplementedError as exc:  # pragma: no cover - signalling to user
        raise click.ClickException(f"{action} is not implemented: {exc}") from exc


def _format_secret(record: SecretRecord, include_values: bool) -> str:
    base = f"{record.service}/{record.username or '<no-username>'}"
    metadata = []
    if record.metadata:
        for key in sorted(record.metadata):
            metadata.append(f"{key}={record.metadata[key]}")
    suffix = f" [{' '.join(metadata)}]" if metadata else ""
    if include_values and record.secret is not None:
        return f"{base}{suffix}: {record.secret}"
    return f"{base}{suffix}"


@click.group(name="gnoman")
@click.version_option(version=__version__, prog_name="gnoman")
def cli() -> None:
    """GNOMAN mission-control console for wallets and multisig operations."""


@cli.group()
def secrets() -> None:
    """Manage secrets stored in the operating system keyring."""


@secrets.command("list")
@click.option("--namespace", help="Restrict results to services starting with the prefix")
@click.option("--show-values", is_flag=True, help="Display secret values alongside identifiers")
def secrets_list(namespace: Optional[str], show_values: bool) -> None:
    manager = SecretsManager()
    records = manager.list(namespace=namespace, include_values=show_values)
    if not records:
        click.echo("No secrets found")
        return
    for record in records:
        click.echo(_format_secret(record, include_values=show_values))


@secrets.command("add")
@click.argument("service")
@click.argument("username")
@click.option("--secret", help="Secret value to store; prompted when omitted", default=None)
def secrets_add(service: str, username: str, secret: Optional[str]) -> None:
    manager = SecretsManager()
    value = secret or click.prompt("Secret", hide_input=True, confirmation_prompt=True)
    manager.add(service=service, username=username, secret=value)
    click.echo(f"Stored secret for {service}/{username}")


@secrets.command("delete")
@click.argument("service")
@click.argument("username")
@click.option("--force", is_flag=True, help="Skip the confirmation prompt")
def secrets_delete(service: str, username: str, force: bool) -> None:
    if not force and not click.confirm(f"Delete secret {service}/{username}?", default=False):
        raise click.Abort()
    manager = SecretsManager()
    manager.delete(service=service, username=username)
    click.echo(f"Deleted secret for {service}/{username}")


@secrets.command("rotate")
@click.option("--services", help="Comma separated service allow list", default=None)
@click.option("--length", type=int, default=32, show_default=True, help="Generated secret length")
def secrets_rotate(services: Optional[str], length: int) -> None:
    manager = SecretsManager()
    rotated = manager.rotate(services=_comma_separated(services), length=length)
    click.echo(f"Rotated {rotated} secret(s)")


@cli.command("sync")
def sync_command() -> None:
    manager = SyncManager()
    _handle_operation("Secret synchronisation", lambda: manager.sync())


@cli.group()
def wallet() -> None:
    """HD wallet lifecycle operations."""


@wallet.command("new")
@click.option("--path", help="Derivation path to use when creating the wallet")
def wallet_new(path: Optional[str]) -> None:
    manager = WalletManager()
    _handle_operation("Wallet creation", lambda: manager.create_wallet(path=path))


@wallet.command("import")
@click.option("--mnemonic", help="Seed phrase to import")
@click.option("--private-key", help="Raw private key in hex format")
def wallet_import(mnemonic: Optional[str], private_key: Optional[str]) -> None:
    manager = WalletManager()
    _handle_operation(
        "Wallet import",
        lambda: manager.import_wallet(mnemonic=mnemonic, private_key=private_key),
    )


@wallet.command("show")
@click.argument("address")
@click.option("--network", default="mainnet", help="Ethereum network name")
def wallet_show(address: str, network: str) -> None:
    manager = WalletManager()
    _handle_operation(
        "Wallet inspection",
        lambda: manager.show_wallet(address=address, network=network),
    )


@cli.group()
def safe() -> None:
    """Gnosis Safe orchestration commands."""


@safe.command("deploy")
@click.option("--owners", help="Comma separated owner addresses")
@click.option("--threshold", type=int, help="Required approval threshold")
@click.option("--network", default="mainnet", help="Ethereum network name")
def safe_deploy(owners: Optional[str], threshold: Optional[int], network: str) -> None:
    manager = SafeManager()
    _handle_operation(
        "Safe deployment",
        lambda: manager.deploy_safe(
            owners=list(_comma_separated(owners) or []),
            threshold=threshold,
            network=network,
        ),
    )


@safe.command("owners")
@click.argument("safe_address")
@click.option("--add", help="Owner address to add")
@click.option("--remove", help="Owner address to remove")
@click.option("--network", default="mainnet", help="Ethereum network name")
def safe_owners(safe_address: str, add: Optional[str], remove: Optional[str], network: str) -> None:
    manager = SafeManager()
    _handle_operation(
        "Safe owner management",
        lambda: manager.manage_owners(
            safe_address=safe_address,
            add_owner=add,
            remove_owner=remove,
            network=network,
        ),
    )


@safe.command("tx")
@click.argument("safe_address")
@click.option("--action", type=click.Choice(["build", "sign", "execute", "simulate"]))
@click.option("--payload", help="Transaction payload (JSON)")
@click.option("--network", default="mainnet", help="Ethereum network name")
def safe_tx(safe_address: str, action: Optional[str], payload: Optional[str], network: str) -> None:
    manager = SafeManager()
    _handle_operation(
        "Safe transaction processing",
        lambda: manager.handle_transaction(
            safe_address=safe_address,
            action=action,
            payload=payload,
            network=network,
        ),
    )


@cli.group()
def contract() -> None:
    """Contract ABI management commands."""


@contract.command("load")
@click.argument("path")
@click.option("--name", help="Symbolic name for the contract")
def contract_load(path: str, name: Optional[str]) -> None:
    manager = ContractManager()
    _handle_operation(
        "Contract loading",
        lambda: manager.load_contract(path=path, name=name),
    )


@cli.group()
def audit() -> None:
    """Forensic audit tooling."""


@audit.command("run")
@click.option("--output", help="Destination file for the report")
def audit_run(output: Optional[str]) -> None:
    manager = AuditManager()
    _handle_operation("Audit execution", lambda: manager.run_audit(output=output))


@cli.command("dashboard")
def dashboard() -> None:
    _handle_operation("Dashboard launch", launch_dashboard)


def main(argv: Optional[Sequence[str]] = None) -> int:
    """Entry point compatible with :mod:`python -m gnoman`."""

    cli.main(standalone_mode=True, prog_name="gnoman", args=argv)
    log_event("cli-exit", user=getpass.getuser(), argv=list(argv or []))
    return 0


if __name__ == "__main__":  # pragma: no cover - CLI entry
    main()
>>>>>>> 28e7918d
<|MERGE_RESOLUTION|>--- conflicted
+++ resolved
@@ -1,4 +1,3 @@
-<<<<<<< HEAD
 """Compatibility shim delegating to the interactive dashboard."""
 
 from __future__ import annotations
@@ -11,247 +10,4 @@
 def main(argv: Optional[Sequence[str]] = None) -> Any:
     """Entry point retained for backwards compatibility."""
 
-    return app_main(argv)
-=======
-"""Command line interface for the GNOMAN mission-control console."""
-
-from __future__ import annotations
-
-import getpass
-from typing import Iterable, Optional, Sequence
-
-import click
-
-from . import __version__
-from .core.audit_manager import AuditManager
-from .core.contract_manager import ContractManager
-from .core.log_manager import log_event
-from .core.safe_manager import SafeManager
-from .core.secrets_manager import SecretRecord, SecretsManager
-from .core.sync_manager import SyncManager
-from .core.wallet_manager import WalletManager
-from .ui.dashboard import launch_dashboard
-
-
-def _comma_separated(value: Optional[str]) -> Optional[Iterable[str]]:
-    if not value:
-        return None
-    return [item.strip() for item in value.split(",") if item.strip()]
-
-
-def _handle_operation(action: str, func) -> None:
-    try:
-        func()
-    except NotImplementedError as exc:  # pragma: no cover - signalling to user
-        raise click.ClickException(f"{action} is not implemented: {exc}") from exc
-
-
-def _format_secret(record: SecretRecord, include_values: bool) -> str:
-    base = f"{record.service}/{record.username or '<no-username>'}"
-    metadata = []
-    if record.metadata:
-        for key in sorted(record.metadata):
-            metadata.append(f"{key}={record.metadata[key]}")
-    suffix = f" [{' '.join(metadata)}]" if metadata else ""
-    if include_values and record.secret is not None:
-        return f"{base}{suffix}: {record.secret}"
-    return f"{base}{suffix}"
-
-
-@click.group(name="gnoman")
-@click.version_option(version=__version__, prog_name="gnoman")
-def cli() -> None:
-    """GNOMAN mission-control console for wallets and multisig operations."""
-
-
-@cli.group()
-def secrets() -> None:
-    """Manage secrets stored in the operating system keyring."""
-
-
-@secrets.command("list")
-@click.option("--namespace", help="Restrict results to services starting with the prefix")
-@click.option("--show-values", is_flag=True, help="Display secret values alongside identifiers")
-def secrets_list(namespace: Optional[str], show_values: bool) -> None:
-    manager = SecretsManager()
-    records = manager.list(namespace=namespace, include_values=show_values)
-    if not records:
-        click.echo("No secrets found")
-        return
-    for record in records:
-        click.echo(_format_secret(record, include_values=show_values))
-
-
-@secrets.command("add")
-@click.argument("service")
-@click.argument("username")
-@click.option("--secret", help="Secret value to store; prompted when omitted", default=None)
-def secrets_add(service: str, username: str, secret: Optional[str]) -> None:
-    manager = SecretsManager()
-    value = secret or click.prompt("Secret", hide_input=True, confirmation_prompt=True)
-    manager.add(service=service, username=username, secret=value)
-    click.echo(f"Stored secret for {service}/{username}")
-
-
-@secrets.command("delete")
-@click.argument("service")
-@click.argument("username")
-@click.option("--force", is_flag=True, help="Skip the confirmation prompt")
-def secrets_delete(service: str, username: str, force: bool) -> None:
-    if not force and not click.confirm(f"Delete secret {service}/{username}?", default=False):
-        raise click.Abort()
-    manager = SecretsManager()
-    manager.delete(service=service, username=username)
-    click.echo(f"Deleted secret for {service}/{username}")
-
-
-@secrets.command("rotate")
-@click.option("--services", help="Comma separated service allow list", default=None)
-@click.option("--length", type=int, default=32, show_default=True, help="Generated secret length")
-def secrets_rotate(services: Optional[str], length: int) -> None:
-    manager = SecretsManager()
-    rotated = manager.rotate(services=_comma_separated(services), length=length)
-    click.echo(f"Rotated {rotated} secret(s)")
-
-
-@cli.command("sync")
-def sync_command() -> None:
-    manager = SyncManager()
-    _handle_operation("Secret synchronisation", lambda: manager.sync())
-
-
-@cli.group()
-def wallet() -> None:
-    """HD wallet lifecycle operations."""
-
-
-@wallet.command("new")
-@click.option("--path", help="Derivation path to use when creating the wallet")
-def wallet_new(path: Optional[str]) -> None:
-    manager = WalletManager()
-    _handle_operation("Wallet creation", lambda: manager.create_wallet(path=path))
-
-
-@wallet.command("import")
-@click.option("--mnemonic", help="Seed phrase to import")
-@click.option("--private-key", help="Raw private key in hex format")
-def wallet_import(mnemonic: Optional[str], private_key: Optional[str]) -> None:
-    manager = WalletManager()
-    _handle_operation(
-        "Wallet import",
-        lambda: manager.import_wallet(mnemonic=mnemonic, private_key=private_key),
-    )
-
-
-@wallet.command("show")
-@click.argument("address")
-@click.option("--network", default="mainnet", help="Ethereum network name")
-def wallet_show(address: str, network: str) -> None:
-    manager = WalletManager()
-    _handle_operation(
-        "Wallet inspection",
-        lambda: manager.show_wallet(address=address, network=network),
-    )
-
-
-@cli.group()
-def safe() -> None:
-    """Gnosis Safe orchestration commands."""
-
-
-@safe.command("deploy")
-@click.option("--owners", help="Comma separated owner addresses")
-@click.option("--threshold", type=int, help="Required approval threshold")
-@click.option("--network", default="mainnet", help="Ethereum network name")
-def safe_deploy(owners: Optional[str], threshold: Optional[int], network: str) -> None:
-    manager = SafeManager()
-    _handle_operation(
-        "Safe deployment",
-        lambda: manager.deploy_safe(
-            owners=list(_comma_separated(owners) or []),
-            threshold=threshold,
-            network=network,
-        ),
-    )
-
-
-@safe.command("owners")
-@click.argument("safe_address")
-@click.option("--add", help="Owner address to add")
-@click.option("--remove", help="Owner address to remove")
-@click.option("--network", default="mainnet", help="Ethereum network name")
-def safe_owners(safe_address: str, add: Optional[str], remove: Optional[str], network: str) -> None:
-    manager = SafeManager()
-    _handle_operation(
-        "Safe owner management",
-        lambda: manager.manage_owners(
-            safe_address=safe_address,
-            add_owner=add,
-            remove_owner=remove,
-            network=network,
-        ),
-    )
-
-
-@safe.command("tx")
-@click.argument("safe_address")
-@click.option("--action", type=click.Choice(["build", "sign", "execute", "simulate"]))
-@click.option("--payload", help="Transaction payload (JSON)")
-@click.option("--network", default="mainnet", help="Ethereum network name")
-def safe_tx(safe_address: str, action: Optional[str], payload: Optional[str], network: str) -> None:
-    manager = SafeManager()
-    _handle_operation(
-        "Safe transaction processing",
-        lambda: manager.handle_transaction(
-            safe_address=safe_address,
-            action=action,
-            payload=payload,
-            network=network,
-        ),
-    )
-
-
-@cli.group()
-def contract() -> None:
-    """Contract ABI management commands."""
-
-
-@contract.command("load")
-@click.argument("path")
-@click.option("--name", help="Symbolic name for the contract")
-def contract_load(path: str, name: Optional[str]) -> None:
-    manager = ContractManager()
-    _handle_operation(
-        "Contract loading",
-        lambda: manager.load_contract(path=path, name=name),
-    )
-
-
-@cli.group()
-def audit() -> None:
-    """Forensic audit tooling."""
-
-
-@audit.command("run")
-@click.option("--output", help="Destination file for the report")
-def audit_run(output: Optional[str]) -> None:
-    manager = AuditManager()
-    _handle_operation("Audit execution", lambda: manager.run_audit(output=output))
-
-
-@cli.command("dashboard")
-def dashboard() -> None:
-    _handle_operation("Dashboard launch", launch_dashboard)
-
-
-def main(argv: Optional[Sequence[str]] = None) -> int:
-    """Entry point compatible with :mod:`python -m gnoman`."""
-
-    cli.main(standalone_mode=True, prog_name="gnoman", args=argv)
-    log_event("cli-exit", user=getpass.getuser(), argv=list(argv or []))
-    return 0
-
-
-if __name__ == "__main__":  # pragma: no cover - CLI entry
-    main()
->>>>>>> 28e7918d
+    return app_main(argv)