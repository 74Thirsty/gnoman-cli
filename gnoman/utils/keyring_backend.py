--- conflicted
+++ resolved
@@ -13,25 +13,8 @@
 from typing import Dict, Iterable, Iterator, List, Optional, Protocol, Tuple
 
 import keyring
-<<<<<<< HEAD
 from cryptography.hazmat.primitives.ciphers.aead import ChaCha20Poly1305
 from cryptography.hazmat.primitives.kdf.scrypt import Scrypt
-=======
-from keyring.errors import PasswordDeleteError
-
-from .env_tools import get_gnoman_home
-
-
-@dataclass(order=True)
-class KeyringEntry:
-    """Representation of an entry stored in the keyring."""
-
-    service: str
-    username: str
-    secret: Optional[str] = None
-    metadata: Optional[Dict[str, object]] = None
->>>>>>> 28e7918d
-
 
 class KeyringAdapter(Protocol):
     """Protocol implemented by every platform backend."""
@@ -371,8 +354,6 @@
     adapter = _detect_adapter()
     adapter.delete_secret(service, username)
 
-
-<<<<<<< HEAD
 def _derive_key(passphrase: str, salt: bytes) -> bytes:
     kdf = Scrypt(salt=salt, length=32, n=2 ** 14, r=8, p=1)
     return kdf.derive(passphrase.encode("utf-8"))
@@ -488,9 +469,6 @@
         imported += 1
     return imported
 
-
-=======
->>>>>>> 28e7918d
 def rotate_entries(*, services: Optional[Iterable[str]] = None, length: int = 32) -> int:
     adapter = _detect_adapter()
     whitelist = set(services) if services else None
