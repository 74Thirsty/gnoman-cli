--- conflicted
+++ resolved
@@ -15,7 +15,6 @@
 dependencies = [
   "textual>=0.62.0,<0.63.0",
   "keyring>=24.0.0",
-<<<<<<< HEAD
   "secretstorage>=3.3.3; platform_system == 'Linux'",
   "cryptography>=42.0.0",
   "web3>=6.0.0",
@@ -24,17 +23,6 @@
   "eth_abi>=4.2.1",
   "pdfkit>=1.0.0",
   "rich>=13.0.0",
-=======
-  "secretstorage>=3.3.3",
-  "web3>=6.0.0",
-  "bip_utils>=2.7.0",
-  "click>=8.1.0",
-  "rich>=13.0.0",
-  "safe-eth-py>=5.0.0",
-  "eth_abi>=4.0.0",
-  "cryptography>=42.0.0",
-  "pdfkit>=1.0.0",
->>>>>>> 28e7918d
 ]
 classifiers = [
   "Programming Language :: Python :: 3",
